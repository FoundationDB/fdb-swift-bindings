--- conflicted
+++ resolved
@@ -517,15 +517,9 @@
 
     // Test range query with byte arrays
     let readTransaction = try database.createTransaction()
-<<<<<<< HEAD
     let beginKey: FDB.Bytes = [UInt8]("test_byte_range_001".utf8)
     let endKey: FDB.Bytes = [UInt8]("test_byte_range_003".utf8)
-    let result = try await readTransaction.getRange(beginKey: beginKey, endKey: endKey)
-=======
-    let beginKey: FDB.Key = [UInt8]("test_byte_range_001".utf8)
-    let endKey: FDB.Key = [UInt8]("test_byte_range_003".utf8)
     let result = try await readTransaction.getRangeNative(beginKey: beginKey, endKey: endKey, limit: 0, snapshot: false)
->>>>>>> 32b71929
 
     #expect(!result.more)
     try #require(
@@ -705,15 +699,9 @@
 
     // Test using the general Selectable protocol with mixed key types
     let readTransaction = try database.createTransaction()
-<<<<<<< HEAD
     let beginKey: FDB.Bytes = [UInt8]("test_mixed_001".utf8)
-    let endString = "test_mixed_003"
-    let result = try await readTransaction.getRange(begin: beginKey, end: endString)
-=======
-    let beginKey: FDB.Key = [UInt8]("test_mixed_001".utf8)
     let endKey = [UInt8]("test_mixed_003".utf8)
     let result = try await readTransaction.getRangeNative(beginKey: beginKey, endKey: endKey, limit: 0, snapshot: false)
->>>>>>> 32b71929
 
     #expect(!result.more)
     try #require(result.records.count == 2, "Should return 2 key-value pairs")
